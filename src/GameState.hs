{-# LANGUAGE MultiWayIf #-}
{-|
This module defines the logic of the game and the communication with the `Board.RenderState`
-}
module GameState where

import RenderState (BoardInfo (..), Point, DeltaBoard)
import qualified RenderState as Board
import Data.Sequence ( Seq(..))
import qualified Data.Sequence as S
import System.Random ( uniformR, RandomGen(split), StdGen, Random (randomR), mkStdGen )
import Data.Maybe (isJust)
<<<<<<< HEAD
import Control.Monad.State.Strict (State, MonadState (get, put), modify, gets, runState)
import Control.Monad.Reader (ReaderT (runReaderT), MonadReader (ask), runReader)
=======
import Control.Monad.Trans.State.Strict (State, get, put, modify, gets, runState)
>>>>>>> 58e8bc13

data Movement = North | South | East | West deriving (Show, Eq)
data SnakeSeq = SnakeSeq {snakeHead :: Point, snakeBody :: Seq Point} deriving (Show, Eq)
data GameState = GameState
  { snakeSeq :: SnakeSeq
  , applePosition :: Point
  , movement :: Movement
  --, boardInfo :: BoardInfo
  , randomGen :: StdGen
  }
  deriving (Show, Eq)

type GameStep a = ReaderT BoardInfo (State GameState) a

-- | calculate the oposite movement. This is done because if snake is moving up
-- We can not change direction to south.
opositeMovement :: Movement -> Movement
opositeMovement North = South
opositeMovement South = North
opositeMovement East = West
opositeMovement West = East

-- | Purely creates a random point within the board limits
makeRandomPoint :: GameStep Point
makeRandomPoint = do
  BoardInfo n i <- ask
  g <- gets randomGen
  let (g1, g2)  = split g
      (n', g1') = uniformR (1, n) g1
      (i', _) = uniformR (1, i) g2
      newPoint  = (n', i')
  modify $ \x -> x{randomGen = g1'}
  pure newPoint

-- | Check if a point is in the snake
inSnake :: Point -> SnakeSeq  -> Bool
inSnake x0 (SnakeSeq x1 seq) = x0 == x1 || isJust (x0 `S.elemIndexL` seq)

-- | Calculates de new head of the snake
nextHead :: BoardInfo -> GameState -> Point
nextHead (BoardInfo h w) (GameState (SnakeSeq (x, y) _) _ mov _) =
  case mov of
    North -> if x - 1 <= 0 then (h, y) else (x - 1, y)
    South -> if x + 1  > h then (1, y) else (x + 1, y)
    East  -> if y + 1  > w then (x, 1) else (x, y + 1)
    West  -> if y - 1 <= 0 then (x, w) else (x, y - 1)

-- | Calculates a new random apple, avoiding creating the apple in the same place, or in the snake body
newApple :: GameStep Point
newApple = do 
  bi <- ask
  GameState snake_body old_apple move sg <- get
  new_apple <- makeRandomPoint
  if new_apple == old_apple || new_apple `inSnake` snake_body
     then newApple
     else modify (\x -> x{applePosition = new_apple}) >> pure new_apple

-- | move the snake's head forward without removing the tail. (This is the case of eating an apple)
extendSnake ::  Point -> GameStep DeltaBoard
extendSnake new_head = do 
  binfo <- ask
  SnakeSeq old_head snake_body <- gets snakeSeq
  let new_snake = SnakeSeq new_head (old_head :<| snake_body)
      delta     = [(new_head, Board.SnakeHead), (old_head, Board.Snake)]
  modify $ \gstate -> gstate{snakeSeq = new_snake}
  pure delta

-- | displace snake, that is: remove the tail and move the head forward (This is the case of eating an apple)
displaceSnake :: Point -> GameStep DeltaBoard
displaceSnake new_head = do
  binfo <- ask
  SnakeSeq old_head snake_body <- gets snakeSeq
  case snake_body of
    S.Empty -> let new_snake = SnakeSeq new_head S.empty
                   delta = [(new_head, Board.SnakeHead), (old_head, Board.Empty)]
                in modify (\x -> x{snakeSeq = new_snake}) >> pure delta
    xs :|> t -> let new_snake = SnakeSeq new_head (old_head :<| xs)
                    delta = [(new_head, Board.SnakeHead), (old_head, Board.Snake), (t, Board.Empty)]
                 in modify (\x -> x{snakeSeq = new_snake}) >> pure delta

-- | Moves the snake based on the current direction.
step :: GameStep [Board.RenderMessage]
step = do
  bi <- ask
  gstate@(GameState s applePos _ _) <- get
  let  newHead           = nextHead bi gstate
       isEatingApple     = newHead == applePos
       isColision        = newHead `inSnake` s

  if | isColision -> pure [Board.GameOver]
     | isEatingApple -> do delta <- extendSnake newHead
                           newApplePos <- newApple
                           let delta' = (newApplePos, Board.Apple):delta
                           pure [Board.RenderBoard delta', Board.Score]
     | otherwise -> do delta <- displaceSnake newHead
                       pure [Board.RenderBoard delta]

move :: BoardInfo -> GameState -> ([Board.RenderMessage], GameState)
move =  runState . runReaderT step<|MERGE_RESOLUTION|>--- conflicted
+++ resolved
@@ -10,12 +10,9 @@
 import qualified Data.Sequence as S
 import System.Random ( uniformR, RandomGen(split), StdGen, Random (randomR), mkStdGen )
 import Data.Maybe (isJust)
-<<<<<<< HEAD
-import Control.Monad.State.Strict (State, MonadState (get, put), modify, gets, runState)
-import Control.Monad.Reader (ReaderT (runReaderT), MonadReader (ask), runReader)
-=======
+import Control.Monad.Trans.Reader (ReaderT (runReaderT), ask, runReader)
 import Control.Monad.Trans.State.Strict (State, get, put, modify, gets, runState)
->>>>>>> 58e8bc13
+import Control.Monad.Trans.Class ( MonadTrans(lift) )
 
 data Movement = North | South | East | West deriving (Show, Eq)
 data SnakeSeq = SnakeSeq {snakeHead :: Point, snakeBody :: Seq Point} deriving (Show, Eq)
@@ -42,12 +39,12 @@
 makeRandomPoint :: GameStep Point
 makeRandomPoint = do
   BoardInfo n i <- ask
-  g <- gets randomGen
+  g <- lift $ gets randomGen
   let (g1, g2)  = split g
       (n', g1') = uniformR (1, n) g1
       (i', _) = uniformR (1, i) g2
       newPoint  = (n', i')
-  modify $ \x -> x{randomGen = g1'}
+  lift $ modify $ \x -> x{randomGen = g1'}
   pure newPoint
 
 -- | Check if a point is in the snake
@@ -67,40 +64,40 @@
 newApple :: GameStep Point
 newApple = do 
   bi <- ask
-  GameState snake_body old_apple move sg <- get
+  GameState snake_body old_apple move sg <- lift get
   new_apple <- makeRandomPoint
   if new_apple == old_apple || new_apple `inSnake` snake_body
      then newApple
-     else modify (\x -> x{applePosition = new_apple}) >> pure new_apple
+     else lift (modify $ \x -> x{applePosition = new_apple} )>> pure new_apple
 
 -- | move the snake's head forward without removing the tail. (This is the case of eating an apple)
 extendSnake ::  Point -> GameStep DeltaBoard
 extendSnake new_head = do 
   binfo <- ask
-  SnakeSeq old_head snake_body <- gets snakeSeq
+  SnakeSeq old_head snake_body <- lift $ gets snakeSeq
   let new_snake = SnakeSeq new_head (old_head :<| snake_body)
       delta     = [(new_head, Board.SnakeHead), (old_head, Board.Snake)]
-  modify $ \gstate -> gstate{snakeSeq = new_snake}
+  lift $ modify $ \gstate -> gstate{snakeSeq = new_snake}
   pure delta
 
 -- | displace snake, that is: remove the tail and move the head forward (This is the case of eating an apple)
 displaceSnake :: Point -> GameStep DeltaBoard
 displaceSnake new_head = do
   binfo <- ask
-  SnakeSeq old_head snake_body <- gets snakeSeq
+  SnakeSeq old_head snake_body <- lift $ gets snakeSeq
   case snake_body of
     S.Empty -> let new_snake = SnakeSeq new_head S.empty
                    delta = [(new_head, Board.SnakeHead), (old_head, Board.Empty)]
-                in modify (\x -> x{snakeSeq = new_snake}) >> pure delta
+                in lift (modify $ \x -> x{snakeSeq = new_snake}) >> pure delta
     xs :|> t -> let new_snake = SnakeSeq new_head (old_head :<| xs)
                     delta = [(new_head, Board.SnakeHead), (old_head, Board.Snake), (t, Board.Empty)]
-                 in modify (\x -> x{snakeSeq = new_snake}) >> pure delta
+                 in lift (modify $ \x -> x{snakeSeq = new_snake}) >> pure delta
 
 -- | Moves the snake based on the current direction.
 step :: GameStep [Board.RenderMessage]
 step = do
   bi <- ask
-  gstate@(GameState s applePos _ _) <- get
+  gstate@(GameState s applePos _ _) <- lift get
   let  newHead           = nextHead bi gstate
        isEatingApple     = newHead == applePos
        isColision        = newHead `inSnake` s
