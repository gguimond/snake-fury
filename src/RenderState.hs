--- conflicted
+++ resolved
@@ -2,6 +2,8 @@
 {-# LANGUAGE OverloadedStrings #-}
 {-# LANGUAGE BangPatterns #-}
 {-# LANGUAGE FlexibleContexts #-}
+{-# OPTIONS_GHC -Wno-unrecognised-pragmas #-}
+{-# HLINT ignore "Use <$>" #-}
 
 
 {-|
@@ -71,22 +73,6 @@
 ppCell SnakeHead = "$ "
 ppCell Apple     = "X "
 
-<<<<<<< HEAD
-
-renderStep :: (MonadReader BoardInfo m, MonadState RenderState m) => [RenderMessage] -> m Builder
-renderStep msgs = do 
-  updateMessages msgs
-  binf@(BoardInfo h w)    <- ask
-  (RenderState b gOver s) <- get
-  let boardToString =  foldl' fprint (mempty, 0)
-      fprint (!s, !i) cell =
-        if ((i + 1) `mod` w) == 0
-          then (s <> ppCell cell <> B.charUtf8 '\n', i + 1 )
-          else (s <> ppCell cell , i + 1)
-  if gOver  
-    then pure $ ppScore s <> fst (boardToString $ emptyGrid binf)
-    else pure $ ppScore s <> fst (boardToString b)
-=======
 -- | purely builds the board given necessary info
 buildBoard :: BoardInfo -> RenderState -> Builder
 buildBoard binf@(BoardInfo h w) (RenderState b gOver s) =
@@ -101,13 +87,12 @@
         else (s <> ppCell cell , i + 1)
 
 -- | runs one step in the render state: Process the messages and build the board with the resulting state
-renderStep :: [RenderMessage] -> RenderStep Builder
+renderStep :: (MonadReader BoardInfo m, MonadState RenderState m) => [RenderMessage] -> m Builder
 renderStep msgs = do 
   updateMessages msgs
   binf <- ask
-  rstate <- lift get
+  rstate <- get
   pure $ buildBoard binf rstate
->>>>>>> cb9d24fc
 
 render :: Monad m => [RenderMessage] -> BoardInfo -> RenderState -> m (Builder, RenderState)
 render msgs = runStateT . runReaderT (renderStep msgs)