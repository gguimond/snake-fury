{-# LANGUAGE NumericUnderscores #-}

module Main where

import Control.Concurrent (
  forkIO,
  threadDelay,
 )
import EventQueue (
  EventQueue,
  readEvent,
  writeUserInput, setSpeed
 )
import GameState (GameState, move)
import Initialization (gameInitialization)
import RenderState (BoardInfo, RenderState (score, gameOver), render)
import System.Environment (getArgs)
import System.IO (BufferMode (NoBuffering), hSetBinaryMode, hSetBuffering, hSetEcho, stdin, stdout)
import qualified Data.ByteString.Builder as B
import Control.Monad (unless)

-- The game loop is easy:
--   - wait some time
--   - read an Event from the queue
--   - Update the GameState
--   - Update the RenderState based on message delivered by GameState update
--   - Render into the console
gameloop :: BoardInfo -> GameState -> RenderState -> EventQueue -> IO ()
gameloop binf gstate rstate queue = do
  new_speed <- setSpeed (score rstate) queue
  threadDelay new_speed
  event <- readEvent queue
<<<<<<< HEAD
  (delta, gstate') <- move event binf gstate
  (builder, rstate') <- render delta binf rstate
=======
  let (delta, gstate') =
        case event of
          Tick -> move binf gstate
          UserEvent m ->
            if movement gstate == opositeMovement m
              then move binf gstate
              else move binf $ gstate{movement = m}
  let (builder, rstate') = render delta binf rstate
      isGameOver = gameOver rstate'
>>>>>>> 94b91796
  putStr "\ESC[2J" --This cleans the console screen
  B.hPutBuilder stdout builder
  unless isGameOver $ gameloop binf gstate' rstate' queue

-- | main.
main :: IO ()
main = do
  -- enable reading key strokes
  hSetBuffering stdin NoBuffering
  hSetEcho stdin False

  hSetBuffering stdout NoBuffering
  hSetBinaryMode stdout True

  -- Game Initializacion
  [h, w, fps] <- fmap read <$> getArgs
  let timeSpeed = 1_000_000 `div` fps -- One second is 1_000_000 microseconds, which is the unit used by GHC internally.
  (binf, gameState, renderState, eventQueue) <- gameInitialization h w timeSpeed

  -- Game Loop. We run two different threads, one for the gameloop (main) and one for user inputs.
  _ <- forkIO $ writeUserInput eventQueue
  let initialState = gameState
  gameloop binf initialState renderState eventQueue<|MERGE_RESOLUTION|>--- conflicted
+++ resolved
@@ -30,20 +30,9 @@
   new_speed <- setSpeed (score rstate) queue
   threadDelay new_speed
   event <- readEvent queue
-<<<<<<< HEAD
   (delta, gstate') <- move event binf gstate
   (builder, rstate') <- render delta binf rstate
-=======
-  let (delta, gstate') =
-        case event of
-          Tick -> move binf gstate
-          UserEvent m ->
-            if movement gstate == opositeMovement m
-              then move binf gstate
-              else move binf $ gstate{movement = m}
-  let (builder, rstate') = render delta binf rstate
-      isGameOver = gameOver rstate'
->>>>>>> 94b91796
+  let isGameOver = gameOver rstate'
   putStr "\ESC[2J" --This cleans the console screen
   B.hPutBuilder stdout builder
   unless isGameOver $ gameloop binf gstate' rstate' queue
